[package]
name = "vesuvius-gui"
version = "0.1.0"
edition = "2021"
rust-version = "1.70"

[dependencies]
<<<<<<< HEAD
egui = "0.25"
emath = "0.25"
eframe = { version = "0.25", default-features = false, features = [
=======
base64 = { version = "0.22" }
directories = { version = "5" }
eframe = { version = "0.28", default-features = false, features = [
>>>>>>> 49b13bca
    #"accesskit",     # Make egui comptaible with screen readers. NOTE: adds a lot of dependencies.
    #"default_fonts", # Embed the default egui fonts.
    "glow",          # Use the glow rendering backend. Alternative: "wgpu".
    "persistence",   # Enable restoring app state when restarting the app.
] }
<<<<<<< HEAD
ehttp = "0.3.1"
log = "0.4"
serde = { version = "1", features = ["derive"] }
regex = "1.10.2"
base64 = "0.21.5"
libm = "0.2.8"
image = "0.24.7"
rayon = "1.10.0"

=======
egui   = { version = "0.28" }
ehttp  = { version = "0.5" }
emath  = { version = "0.28"}
image  = { version = "0.25", default-features=false, features = ["png","tiff"] }
libm   = { version = "0.2" }
log    = { version = "0.4" }
regex  = { version = "1", default-features=false, features = ["unicode-perl"] }
serde  = { version = "1", features = ["derive"] }
tiff   = { version = "0.9" }
>>>>>>> 49b13bca

# native:
[target.'cfg(not(target_arch = "wasm32"))'.dependencies]
env_logger = { version = "0.11", default-features = false, features = [] }
memmap = "0.7"<|MERGE_RESOLUTION|>--- conflicted
+++ resolved
@@ -5,41 +5,24 @@
 rust-version = "1.70"
 
 [dependencies]
-<<<<<<< HEAD
-egui = "0.25"
-emath = "0.25"
-eframe = { version = "0.25", default-features = false, features = [
-=======
 base64 = { version = "0.22" }
 directories = { version = "5" }
 eframe = { version = "0.28", default-features = false, features = [
->>>>>>> 49b13bca
     #"accesskit",     # Make egui comptaible with screen readers. NOTE: adds a lot of dependencies.
     #"default_fonts", # Embed the default egui fonts.
     "glow",          # Use the glow rendering backend. Alternative: "wgpu".
     "persistence",   # Enable restoring app state when restarting the app.
 ] }
-<<<<<<< HEAD
-ehttp = "0.3.1"
-log = "0.4"
-serde = { version = "1", features = ["derive"] }
-regex = "1.10.2"
-base64 = "0.21.5"
-libm = "0.2.8"
-image = "0.24.7"
-rayon = "1.10.0"
-
-=======
 egui   = { version = "0.28" }
 ehttp  = { version = "0.5" }
 emath  = { version = "0.28"}
 image  = { version = "0.25", default-features=false, features = ["png","tiff"] }
 libm   = { version = "0.2" }
 log    = { version = "0.4" }
+rayon  = { version = "1" }
 regex  = { version = "1", default-features=false, features = ["unicode-perl"] }
 serde  = { version = "1", features = ["derive"] }
 tiff   = { version = "0.9" }
->>>>>>> 49b13bca
 
 # native:
 [target.'cfg(not(target_arch = "wasm32"))'.dependencies]
