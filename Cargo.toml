[package]
name = "vesuvius-gui"
version = "0.1.0"
edition = "2021"
rust-version = "1.70"


# See more keys and their definitions at https://doc.rust-lang.org/cargo/reference/manifest.html

[dependencies]
egui = "0.23.0"
emath = "0.23.0"
eframe = { version = "0.23.0", default-features = false, features = [
    "accesskit",     # Make egui comptaible with screen readers. NOTE: adds a lot of dependencies.
    "default_fonts", # Embed the default egui fonts.
    "glow",          # Use the glow rendering backend. Alternative: "wgpu".
    "persistence",   # Enable restoring app state when restarting the app.
] }
ehttp = "0.3.1"
log = "0.4"
serde = { version = "1", features = ["derive"] }
regex = "1.10.2"
base64 = "0.21.5"
libm = "0.2.8"
<<<<<<< HEAD
image = "0.24.7"
=======
tiff = "0.9.0"
>>>>>>> b15de13a


# native:
[target.'cfg(not(target_arch = "wasm32"))'.dependencies]
env_logger = "0.10"
memmap = "0.7.0"

[profile.release-with-debug]
inherits = "release"
debug = true<|MERGE_RESOLUTION|>--- conflicted
+++ resolved
@@ -22,12 +22,8 @@
 regex = "1.10.2"
 base64 = "0.21.5"
 libm = "0.2.8"
-<<<<<<< HEAD
+tiff = "0.9.0"
 image = "0.24.7"
-=======
-tiff = "0.9.0"
->>>>>>> b15de13a
-
 
 # native:
 [target.'cfg(not(target_arch = "wasm32"))'.dependencies]
